--- conflicted
+++ resolved
@@ -21,10 +21,7 @@
     self->_i2c_address = i2c_address;
     self->_update_interval = 50;
 
-<<<<<<< HEAD
-=======
     // TODO: move to irq enable or init state
->>>>>>> 5f268b8b
     //PB6
     // Enable GPIOB clock
     RCC->IOPENR |= RCC_IOPENR_GPIOBEN; //(1 << 1);
@@ -102,11 +99,7 @@
 uint8_t int1_cfg_read;
 uint8_t ctrl_reg3_read;
 
-<<<<<<< HEAD
-static bc_tick_t _bc_lis2dh12_task(void *param, bc_tick_t tick_now)
-=======
 static void _bc_lis2dh12_task(void *param)
->>>>>>> 5f268b8b
 {
     bc_lis2dh12_t *self = param;
 
@@ -120,22 +113,14 @@
 
                 if (self->_event_handler != NULL)
                 {
-<<<<<<< HEAD
-                    self->_event_handler(self, BC_LIS2DH12_EVENT_ERROR);
-=======
                     self->_event_handler(self, BC_LIS2DH12_EVENT_ERROR, self->_event_param);
->>>>>>> 5f268b8b
                 }
 
                 self->_state = BC_LIS2DH12_STATE_INITIALIZE;
 
-<<<<<<< HEAD
-                return tick_now + self->_update_interval;
-=======
                 bc_scheduler_plan_current_relative(self->_update_interval);
 
                 return;
->>>>>>> 5f268b8b
             }
             case BC_LIS2DH12_STATE_INITIALIZE:
             {
@@ -160,13 +145,9 @@
 
                 self->_state = BC_LIS2DH12_STATE_MEASURE;
 
-<<<<<<< HEAD
-                return tick_now + self->_update_interval;
-=======
                 bc_scheduler_plan_current_relative(self->_update_interval);
 
                 return;
->>>>>>> 5f268b8b
             }
             case BC_LIS2DH12_STATE_MEASURE:
             {
@@ -179,69 +160,6 @@
 
                 self->_state = BC_LIS2DH12_STATE_READ;
 
-<<<<<<< HEAD
-                return tick_now + BC_LIS2DH12_DELAY_READ;
-            }
-            case BC_LIS2DH12_STATE_READ:
-            {
-                self->_state = BC_LIS2DH12_STATE_ERROR;
-
-                if (!_bc_lis2dh12_read_result(self))
-                {
-                    continue;
-                }
-
-                // Power down only when no alarm is set
-                if(!self->_alarm_active)
-                {
-                    if (!_bc_lis2dh12_power_down(self))
-                    {
-                        continue;
-                    }
-                }
-
-                self->_accelerometer_valid = true;
-
-                self->_state = BC_LIS2DH12_STATE_UPDATE;
-
-                continue;
-            }
-            case BC_LIS2DH12_STATE_UPDATE:
-            {
-                self->_state = BC_LIS2DH12_STATE_ERROR;
-
-                if (self->_event_handler != NULL)
-                {
-                    self->_event_handler(self, BC_LIS2DH12_EVENT_UPDATE);
-                }
-
-                // Read Alarm bit
-                if(self->_alarm_active)
-                {
-
-                    if(!bc_i2c_read_8b(self->_i2c_channel, self->_i2c_address, 0x31, &int1_src))
-                    {
-                        continue;
-                    }
-
-                    // interrupt pin on PB6 low
-                    //if((GPIOB->IDR & (1 << 6)) == 0)
-                    //if(EXTI->SWIER & (1 << 6))
-                    if(self->_irq_flag)
-                    {
-                        self->_irq_flag = 0;
-
-                        if (self->_event_handler != NULL)
-                        {
-                            self->_event_handler(self, BC_LIS2DH12_EVENT_ALARM);
-                        }
-                    }
-                }
-
-                self->_state = BC_LIS2DH12_STATE_MEASURE;
-
-                return tick_now + self->_update_interval;
-=======
                 bc_scheduler_plan_current_relative(BC_LIS2DH12_DELAY_READ);
 
                 return;
@@ -303,7 +221,6 @@
                 bc_scheduler_plan_current_relative(self->_update_interval);
 
                 return;
->>>>>>> 5f268b8b
             }
             default:
             {
@@ -455,11 +372,6 @@
         {
             return false;
         }
-<<<<<<< HEAD
-
-
-=======
->>>>>>> 5f268b8b
     }
     else
     {
@@ -478,44 +390,4 @@
 void bc_lis2dh12_signalize()
 {
     _bc_lis2dh12_irq_instance->_irq_flag = true;
-<<<<<<< HEAD
-}
-
-/*
-// ODR 100Hz 0x50, enable XYZ axes 0x07
-uint8_t ctrl_reg1 = 0x57;
-// No filters
-uint8_t ctrl_reg2 = 0x00;
-
-uint8_t click_cfg = 0x01; // X axis single click
-
-
-// 1 LSB = (full scale) / 128 => 2g/128 * 0,5 => 33
-uint8_t click_ths = 33;
-// 1 LSB = 1/ODR => 1/100Hz = 10ms ;  100ms/10ms = 10
-uint8_t time_limit = 10;
-
-// time latency to detect double-click, not used in single click
-uint8_t time_latency = 0;
-// Window for double click detection, not used in single click
-uint8_t time_window = 0;
-
-void bc_lis2dh12_set_config(bc_lis2dh12_t *self)
-{
-    bc_i2c_write_8b(self->_i2c_channel, self->_i2c_address, 0x20, ctrl_reg1);
-    bc_i2c_write_8b(self->_i2c_channel, self->_i2c_address, 0x21, ctrl_reg2);
-
-    bc_i2c_write_8b(self->_i2c_channel, self->_i2c_address, 0x38, click_cfg);
-
-    //bc_i2c_write_8b(self->_i2c_channel, self->_i2c_address, 0x39, click_src); // read only
-    bc_i2c_write_8b(self->_i2c_channel, self->_i2c_address, 0x3A, click_ths);
-    bc_i2c_write_8b(self->_i2c_channel, self->_i2c_address, 0x3B, time_limit);
-
-    bc_i2c_write_8b(self->_i2c_channel, self->_i2c_address, 0x3C, time_latency);
-    bc_i2c_write_8b(self->_i2c_channel, self->_i2c_address, 0x3D, time_window);
-
-}
-*/
-=======
-}
->>>>>>> 5f268b8b
+}