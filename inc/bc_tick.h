--- conflicted
+++ resolved
@@ -10,12 +10,8 @@
 //! @brief Maximum timestamp value
 #define BC_TICK_INFINITY 0xffffffff
 
-<<<<<<< HEAD
 //! @brief Timestamp data type
-typedef int32_t bc_tick_t;
-=======
 typedef uint64_t bc_tick_t;
->>>>>>> 5814f9cb
 
 //! @brief Get timestamp since the code started
 //! @return time in milliseconds
