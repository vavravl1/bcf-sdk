#ifndef _BC_LIS2DH12_H
#define _BC_LIS2DH12_H

#include <bc_i2c.h>
#include <bc_tick.h>


//! @addtogroup bc_lis2dh12 bc_lis2dh12
//! @brief Driver for LIS2DH12 accelerometer
//! @{

#define BC_LIS2DH12_ADDRESS_DEFAULT 0x18
#define BC_LIS2DH12_ADDRESS_ALTERNATE 0x19

//! @brief Callback events

typedef enum
{
    BC_LIS2DH12_EVENT_ERROR = 0, //!< Error event
    BC_LIS2DH12_EVENT_UPDATE = 1, //!< Update event
    BC_LIS2DH12_EVENT_ALARM = 2 //!< Alarm event

} bc_lis2dh12_event_t;

typedef enum
{
    BC_LIS2DH12_STATE_ERROR = -1,
    BC_LIS2DH12_STATE_INITIALIZE = 0,
    BC_LIS2DH12_STATE_MEASURE = 1,
    BC_LIS2DH12_STATE_READ = 2,
    BC_LIS2DH12_STATE_UPDATE = 3

} bc_lis2dh12_state_t;

//! @brief LIS2DH12 result in raw values

typedef struct
{
    int16_t x_axis;
    int16_t y_axis;
    int16_t z_axis;

} bc_lis2dh12_result_raw_t;

//! @brief LIS2DH12 result in g

typedef struct
{
    float x_axis;
    float y_axis;
    float z_axis;

} bc_lis2dh12_result_g_t;

<<<<<<< HEAD
=======
//! @brief LIS2DH12 alarm set structure

>>>>>>> 5f268b8b
typedef struct
{
    float threshold;
    uint8_t duration;
    bool x_low;
    bool x_high;
    bool y_low;
    bool y_high;
    bool z_low;
    bool z_high;

} bc_lis2dh12_alarm_t;

<<<<<<< HEAD
=======
//! @brief LIS2DH12 instance

>>>>>>> 5f268b8b
typedef struct bc_lis2dh12_t bc_lis2dh12_t;

//! @brief LIS2DH12 instance

struct bc_lis2dh12_t
{
    bc_i2c_channel_t _i2c_channel;
    uint8_t _i2c_address;
    void (*_event_handler)(bc_lis2dh12_t *, bc_lis2dh12_event_t, void *);
    void *_event_param;
    bc_tick_t _update_interval;
    bc_lis2dh12_state_t _state;
    bool _accelerometer_valid;
    uint8_t _out_x_l;
    uint8_t _out_x_h;
    uint8_t _out_y_l;
    uint8_t _out_y_h;
    uint8_t _out_z_l;
    uint8_t _out_z_h;
    bool _alarm_active;
    bool _irq_flag;
};

//! @brief Initialize LIS2DH12
//! @param[in] self Instance
//! @param[in] i2c_channel I2C channel
//! @param[in] i2c_address I2C device address

bool bc_lis2dh12_init(bc_lis2dh12_t *self, bc_i2c_channel_t i2c_channel, uint8_t i2c_address);

//! @brief Set callback function
//! @param[in] self Instance
//! @param[in] event_handler Function address
//! @param[in] event_param Optional event parameter (can be NULL)

void bc_lis2dh12_set_event_handler(bc_lis2dh12_t *self, void (*event_handler)(bc_lis2dh12_t *, bc_lis2dh12_event_t, void *), void *event_param);

//! @brief Set measurement interval
//! @param[in] self Instance
//! @param[in] interval Measurement interval

void bc_lis2dh12_set_update_interval(bc_lis2dh12_t *self, bc_tick_t interval);

//! @brief Get measured acceleration as raw value
//! @param[in] self Instance
//! @param[in] result_raw Pointer to structure where result will be stored
//! @return true When value is valid
//! @return false When value is invalid

bool bc_lis2dh12_get_result_raw(bc_lis2dh12_t *self, bc_lis2dh12_result_raw_t *result_raw);

//! @brief Get measured acceleration in g
//! @param[in] self Instance
//! @param[in] result_g Pointer to structure where result will be stored
//! @return true When value is valid
//! @return false When value is invalid

bool bc_lis2dh12_get_result_g(bc_lis2dh12_t *self, bc_lis2dh12_result_g_t *result_g);
bool bc_lis2dh12_set_alarm(bc_lis2dh12_t *self, bc_lis2dh12_alarm_t *alarm);
void bc_lis2dh12_signalize();

// Experimental testing
//void bc_lis2dh12_set_config(bc_lis2dh12_t *self);

//! @brief Enable or disable accelerometer threshold alarm
//! @param[in] self Instance
//! @param[in] alarm Pointer to structure with alarm configuration, if null then disable the alarm
//! @return true When configuration was successful
//! @return false When configuration was not successful

bool bc_lis2dh12_set_alarm(bc_lis2dh12_t *self, bc_lis2dh12_alarm_t *alarm);

//! @brief LIS1DH12 interrupt handler

void bc_lis2dh12_signalize();

//! @}

#endif // _BC_LIS2DH12_H<|MERGE_RESOLUTION|>--- conflicted
+++ resolved
@@ -52,11 +52,8 @@
 
 } bc_lis2dh12_result_g_t;
 
-<<<<<<< HEAD
-=======
 //! @brief LIS2DH12 alarm set structure
 
->>>>>>> 5f268b8b
 typedef struct
 {
     float threshold;
@@ -70,11 +67,8 @@
 
 } bc_lis2dh12_alarm_t;
 
-<<<<<<< HEAD
-=======
 //! @brief LIS2DH12 instance
 
->>>>>>> 5f268b8b
 typedef struct bc_lis2dh12_t bc_lis2dh12_t;
 
 //! @brief LIS2DH12 instance
