--- conflicted
+++ resolved
@@ -1,48 +1,6 @@
 #ifndef _BC_MODULE_POWER_H
 #define _BC_MODULE_POWER_H
 
-<<<<<<< HEAD
-#include <bc_ws2812b.h>
-
-//! @addtogroup bc_module_power bc_module_power
-//! @brief Driver for Power Module
-//! @section example Init and framebuffer example
-//! @code
-//! void application_init()
-//! {
-//!     bc_module_power_init();
-//!
-//!     // Then you fill the framebuffer with RGBW values.
-//!     // You can change the values in the frameBuffer on the fly.
-//!     // Each LED pixel has 4 bytes in framebuffer. For red, green, blue and white color.
-//!     frameBuffer[0] = 255;   // Set first LED red channel to 255
-//!     frameBuffer[5] = 255;   // Set second LED green channel to 255
-//!     frameBuffer[10] = 255;  // Set third LED blue channel to 255
-//!     frameBuffer[15] = 255;  // Set fourth LED white channel to 255
-//!
-//!		uint8_t framebuffer[50];
-//!   	memset(framebuffer, 255, sizeof(framebuffer));
-//!   	bc_module_power_print_frame_buffer(framebuffer, sizeof(framebuffer));
-//! }
-//! @endcode
-//! @{
-
-//! @brief Set the LED count
-#define BC_MODULE_POWER_MAX_LED_STRIP_COUNT 150
-
-void bc_module_power_init();
-
-void bc_module_power_led_strip_test(void);
-
-bool bc_module_power_set_led_strip(const uint8_t *frame_buffer, size_t length);
-
-void bc_module_power_set_relay(bool state);
-
-bool bc_module_power_get_relay();
-
-void bc_module_power_led_strip_set_pixel(uint16_t position, uint8_t red, uint8_t green, uint8_t blue, uint8_t white);
-
-=======
 #include <bc_common.h>
 #include <bc_led_strip.h>
 
@@ -69,7 +27,6 @@
 void bc_module_power_led_strip_set_pixel_from_uint32(int position, uint32_t color);
 
 void bc_module_power_led_strip_test(void);
->>>>>>> a3257671
 
 //! @}
 
