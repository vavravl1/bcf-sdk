#ifndef _BC_TIMER_H
#define _BC_TIMER_H

#include <bc_system.h>

//! @addtogroup bc_timer bc_timer
//! @brief Driver for timer
//! @{

extern const uint16_t _bc_timer_prescaler_lut[3];

//! @brief Initialize timer

void bc_timer_init(void);

//! @brief Start timer

<<<<<<< HEAD
static inline void bc_timer_start(void)
{
    TIM21->PSC = _bc_timer_prescaler_lut[bc_system_clock_source_get()]; // 7 instructions

    TIM21->CNT = 0;

    TIM21->EGR = TIM_EGR_UG;

    TIM21->CR1 |= TIM_CR1_CEN;
}
=======
void bc_timer_start(void);
>>>>>>> 73790906

//! @brief Get actual tick of timer
//! @return Actual state of timer counter (microseconds from start)

uint16_t bc_timer_get_microseconds(void);

//! @brief Relative delay
//! @param[in] tick tick to delay in us

void bc_timer_delay(uint16_t microseconds);

//! @brief Clear timer counter

void bc_timer_clear(void);

//! @brief Stop timer

void bc_timer_stop(void);

//! @}

#endif // _BC_TIMER_H<|MERGE_RESOLUTION|>--- conflicted
+++ resolved
@@ -15,20 +15,7 @@
 
 //! @brief Start timer
 
-<<<<<<< HEAD
-static inline void bc_timer_start(void)
-{
-    TIM21->PSC = _bc_timer_prescaler_lut[bc_system_clock_source_get()]; // 7 instructions
-
-    TIM21->CNT = 0;
-
-    TIM21->EGR = TIM_EGR_UG;
-
-    TIM21->CR1 |= TIM_CR1_CEN;
-}
-=======
 void bc_timer_start(void);
->>>>>>> 73790906
 
 //! @brief Get actual tick of timer
 //! @return Actual state of timer counter (microseconds from start)
