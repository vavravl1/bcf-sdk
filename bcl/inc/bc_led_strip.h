#ifndef _BC_LED_STRIP_H
#define _BC_LED_STRIP_H

#include <bc_scheduler.h>

typedef enum
{
    BC_LED_STRIP_TYPE_RGBW = 4,
    BC_LED_STRIP_TYPE_RGB = 3

} bc_led_strip_type_t;

typedef struct
{
    bc_led_strip_type_t type;
    int count;
    uint32_t *buffer;

} bc_led_strip_buffer_t;

typedef struct
{
    bool (*init)(const bc_led_strip_buffer_t *buffer);
    void (*set_pixel)(int position, uint32_t color);
    void (*set_pixel_rgbw)(int position, uint8_t r, uint8_t g, uint8_t b, uint8_t w);
    bool (*write)(void);

} bc_led_strip_driver_t;

typedef enum
{
<<<<<<< HEAD
    BC_LED_STRIP_EFFECT_NONE = 0,
    BC_LED_STRIP_EFFECT_TEST,
    BC_LED_STRIP_EFFECT_RAINBOW_CYCLE,
    BC_LED_STRIP_EFFECT_COLOR_WIPE,

} bc_led_strip_effect_t;

typedef enum
{
=======
>>>>>>> edad25ab
    BC_LED_STRIP_EVENT_EFFECT_DONE = 0,

} bc_led_strip_event_t;

typedef struct bc_led_strip_t bc_led_strip_t;

struct bc_led_strip_t
{
    const bc_led_strip_driver_t *_driver;
    const bc_led_strip_buffer_t *_buffer;
<<<<<<< HEAD
    bc_scheduler_task_id_t _task_id;
    struct
    {
        bc_led_strip_effect_t name;
=======

    struct
    {
>>>>>>> edad25ab
        int led;
        int round;
        bc_tick_t wait;
        uint32_t color;
<<<<<<< HEAD
=======
        bc_scheduler_task_id_t task_id;
>>>>>>> edad25ab

    } _effect;
    void (*_event_handler)(bc_led_strip_t *, bc_led_strip_event_t, void *);
    void *_event_param;

};

void bc_led_strip_init(bc_led_strip_t *self, const bc_led_strip_driver_t *driver, const bc_led_strip_buffer_t *buffer);

void bc_led_strip_set_event_handler(bc_led_strip_t *self, void (*event_handler)(bc_led_strip_t *, bc_led_strip_event_t, void *), void *event_param);

int bc_led_strip_get_pixel_count(bc_led_strip_t *self);

bc_led_strip_type_t bc_led_strip_get_strip_type(bc_led_strip_t *self);

void bc_led_strip_set_pixel(bc_led_strip_t *self, int position, uint32_t color);

void bc_led_strip_set_pixel_rgbw(bc_led_strip_t *self, int position, uint8_t r, uint8_t g, uint8_t b, uint8_t w);

bool bc_led_strip_set_rgbw_framebuffer(bc_led_strip_t *self, const uint8_t *framebuffer, size_t length);

void bc_led_strip_fill(bc_led_strip_t *self, uint32_t color);

bool bc_led_strip_write(bc_led_strip_t *self);

<<<<<<< HEAD
void bc_led_strip_test(bc_led_strip_t *self);

void bc_led_strip_effect_rainbow_cycle(bc_led_strip_t *self, bc_tick_t wait);

void bc_led_strip_effect_color_wipe(bc_led_strip_t *self, uint32_t color, bc_tick_t wait);
=======
void bc_led_strip_effect_stop();

void bc_led_strip_effect_test(bc_led_strip_t *self);

void bc_led_strip_effect_rainbow(bc_led_strip_t *self, bc_tick_t wait);

// Slightly different, this makes the rainbow equally distributed throughout
void bc_led_strip_effect_rainbow_cycle(bc_led_strip_t *self, bc_tick_t wait);

// Fill the dots one after the other with a color
void bc_led_strip_effect_color_wipe(bc_led_strip_t *self, uint32_t color, bc_tick_t wait);

//Theatre-style crawling lights.
void bc_led_strip_effect_theater_chase(bc_led_strip_t *self, uint32_t color, bc_tick_t wait);

void bc_led_strip_effect_theater_chase_rainbow(bc_led_strip_t *self, bc_tick_t wait);
>>>>>>> edad25ab

#endif // _BC_LED_STRIP_H<|MERGE_RESOLUTION|>--- conflicted
+++ resolved
@@ -29,18 +29,6 @@
 
 typedef enum
 {
-<<<<<<< HEAD
-    BC_LED_STRIP_EFFECT_NONE = 0,
-    BC_LED_STRIP_EFFECT_TEST,
-    BC_LED_STRIP_EFFECT_RAINBOW_CYCLE,
-    BC_LED_STRIP_EFFECT_COLOR_WIPE,
-
-} bc_led_strip_effect_t;
-
-typedef enum
-{
-=======
->>>>>>> edad25ab
     BC_LED_STRIP_EVENT_EFFECT_DONE = 0,
 
 } bc_led_strip_event_t;
@@ -51,24 +39,14 @@
 {
     const bc_led_strip_driver_t *_driver;
     const bc_led_strip_buffer_t *_buffer;
-<<<<<<< HEAD
-    bc_scheduler_task_id_t _task_id;
-    struct
-    {
-        bc_led_strip_effect_t name;
-=======
 
     struct
     {
->>>>>>> edad25ab
         int led;
         int round;
         bc_tick_t wait;
         uint32_t color;
-<<<<<<< HEAD
-=======
         bc_scheduler_task_id_t task_id;
->>>>>>> edad25ab
 
     } _effect;
     void (*_event_handler)(bc_led_strip_t *, bc_led_strip_event_t, void *);
@@ -94,13 +72,6 @@
 
 bool bc_led_strip_write(bc_led_strip_t *self);
 
-<<<<<<< HEAD
-void bc_led_strip_test(bc_led_strip_t *self);
-
-void bc_led_strip_effect_rainbow_cycle(bc_led_strip_t *self, bc_tick_t wait);
-
-void bc_led_strip_effect_color_wipe(bc_led_strip_t *self, uint32_t color, bc_tick_t wait);
-=======
 void bc_led_strip_effect_stop();
 
 void bc_led_strip_effect_test(bc_led_strip_t *self);
@@ -117,6 +88,5 @@
 void bc_led_strip_effect_theater_chase(bc_led_strip_t *self, uint32_t color, bc_tick_t wait);
 
 void bc_led_strip_effect_theater_chase_rainbow(bc_led_strip_t *self, bc_tick_t wait);
->>>>>>> edad25ab
 
 #endif // _BC_LED_STRIP_H