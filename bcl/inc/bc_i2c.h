#ifndef _BC_I2C_H
#define _BC_I2C_H

#include <bc_common.h>

//! @addtogroup bc_i2c bc_i2c
//! @brief Driver for I2C bus
//! @{

<<<<<<< HEAD
//! @brief This flag extends I2C transfer memory address from 8-bit to 16-bit
=======
//! @brief This flag extends I2C memory transfer address from 8-bit to 16-bit
>>>>>>> fa236999
#define BC_I2C_MEMORY_ADDRESS_16_BIT 0x80000000

//! @brief I2C channels

typedef enum
{
<<<<<<< HEAD
    BC_I2C_I2C0 = 0, //!< I2C channel I2C0
    BC_I2C_I2C1 = 1  //!< I2C channel I2C1
=======
    //! @brief I2C channel I2C0
    BC_I2C_I2C0 = 0,

    //! @brief I2C channel I2C1
    BC_I2C_I2C1 = 1
>>>>>>> fa236999

} bc_i2c_channel_t;

//! @brief I2C communication speed

typedef enum
{
<<<<<<< HEAD
    BC_I2C_SPEED_100_KHZ = 0, //!< I2C communication speed is 100 kHz
    BC_I2C_SPEED_400_KHZ = 1  //!< I2C communication speed is 400 kHz
=======
    //! @brief I2C communication speed is 100 kHz
    BC_I2C_SPEED_100_KHZ = 0,

    //! @brief I2C communication speed is 400 kHz
    BC_I2C_SPEED_400_KHZ = 1
>>>>>>> fa236999

} bc_i2c_speed_t;

//! @brief I2C transfer parameters

typedef struct
{
    //! @brief 7-bit I2C device address
    uint8_t device_address;

    //! @brief Pointer to buffer which is being written or read
    void *buffer;

    //! @brief Length of buffer which is being written or read
    size_t length;

} bc_i2c_transfer_t;

//! @brief I2C memory transfer parameters

typedef struct
{
    //! @brief 7-bit I2C device address
    uint8_t device_address;

    //! @brief 8-bit I2C memory address (it can be extended to 16-bit format if OR-ed with BC_I2C_MEMORY_ADDRESS_16_BIT)
    uint32_t memory_address;

    //! @brief Pointer to buffer which is being written or read
    void *buffer;

    //! @brief Length of buffer which is being written or read
    size_t length;

} bc_i2c_memory_transfer_t;

//! @brief Initialize I2C channel
//! @param[in] channel I2C channel
//! @param[in] speed I2C communication speed

void bc_i2c_init(bc_i2c_channel_t channel, bc_i2c_speed_t speed);

//! @brief Set speed I2C channel
//! @param[in] channel I2C channel
//! @param[in] speed I2C communication speed

void bc_i2c_set_speed(bc_i2c_channel_t channel, bc_i2c_speed_t speed);

//! @brief Write to I2C channel
//! @param[in] channel I2C channel
//! @param[in] transfer Pointer to I2C transfer parameters instance
//! @return true on success
//! @return false on failure

bool bc_i2c_write(bc_i2c_channel_t channel, const bc_i2c_transfer_t *transfer);

//! @brief Write to I2C channel
//! @param[in] channel I2C channel
//! @param[in] device_address 7-bit I2C device address
//! @param[in] buffer Pointer to buffer which is being write
//! @param[in] length Length of buffer which is being write
//! @return true on success
//! @return false on failure

bool bc_i2c_write_raw(bc_i2c_channel_t channel, uint8_t device_address, const void *buffer, size_t length);

//! @brief Read from I2C channel
//! @param[in] channel I2C channel
//! @param[in] transfer Pointer to I2C transfer parameters instance
//! @return true on success
//! @return false on failure

bool bc_i2c_read(bc_i2c_channel_t channel, const bc_i2c_transfer_t *transfer);

//! @brief Memory write to I2C channel
//! @param[in] channel I2C channel
//! @param[in] transfer Pointer to I2C memory transfer parameters instance
//! @return true on success
//! @return false on failure

bool bc_i2c_memory_write(bc_i2c_channel_t channel, const bc_i2c_memory_transfer_t *transfer);

//! @brief Memory read from I2C channel
//! @param[in] channel I2C channel
//! @param[in] transfer Pointer to I2C memory transfer parameters instance
//! @return true on success
//! @return false on failure

bool bc_i2c_memory_read(bc_i2c_channel_t channel, const bc_i2c_memory_transfer_t *transfer);

<<<<<<< HEAD
//! @brief Read from I2C channel
//! @param[in] channel I2C channel
//! @param[in] device_address 7-bit I2C device address
//! @param[in] buffer Pointer to buffer which is being read
//! @param[in] length Length of buffer which is being read
//! @return true on success
//! @return false on failure

bool bc_i2c_read_raw(bc_i2c_channel_t channel, uint8_t device_address, const void *buffer, size_t length);

//! @brief Write 1 byte to I2C channel
=======
//! @brief Memory write 1 byte to I2C channel
>>>>>>> fa236999
//! @param[in] channel I2C channel
//! @param[in] device_address 7-bit I2C device address
//! @param[in] memory_address 8-bit I2C memory address (it can be extended to 16-bit format if OR-ed with BC_I2C_MEMORY_ADDRESS_16_BIT)
//! @param[in] data Input data to be written
//! @return true on success
//! @return false on failure

bool bc_i2c_memory_write_8b(bc_i2c_channel_t channel, uint8_t device_address, uint32_t memory_address, uint8_t data);

//! @brief Memory write 2 bytes to I2C channel
//! @param[in] channel I2C channel
//! @param[in] device_address 7-bit I2C device address
//! @param[in] memory_address 8-bit I2C memory address (it can be extended to 16-bit format if OR-ed with BC_I2C_MEMORY_ADDRESS_16_BIT)
//! @param[in] data Input data to be written (MSB first)
//! @return true on success
//! @return false on failure

bool bc_i2c_memory_write_16b(bc_i2c_channel_t channel, uint8_t device_address, uint32_t memory_address, uint16_t data);

//! @brief Memory read 1 byte from I2C channel
//! @param[in] channel I2C channel
//! @param[in] device_address 7-bit I2C device address
//! @param[in] memory_address 8-bit I2C memory address (it can be extended to 16-bit format if OR-ed with BC_I2C_MEMORY_ADDRESS_16_BIT)
//! @param[out] data Output data which have been read
//! @return true on success
//! @return false on failure

bool bc_i2c_memory_read_8b(bc_i2c_channel_t channel, uint8_t device_address, uint32_t memory_address, uint8_t *data);

//! @brief Memory read 2 bytes from I2C channel
//! @param[in] channel I2C channel
//! @param[in] device_address 7-bit I2C device address
//! @param[in] memory_address 8-bit I2C memory address (it can be extended to 16-bit format if OR-ed with BC_I2C_MEMORY_ADDRESS_16_BIT)
//! @param[out] data Output data which have been read (MSB first)
//! @return true on success
//! @return false on failure

bool bc_i2c_memory_read_16b(bc_i2c_channel_t channel, uint8_t device_address, uint32_t memory_address, uint16_t *data);

//! @}

#endif // _BC_I2C_H<|MERGE_RESOLUTION|>--- conflicted
+++ resolved
@@ -7,27 +7,18 @@
 //! @brief Driver for I2C bus
 //! @{
 
-<<<<<<< HEAD
-//! @brief This flag extends I2C transfer memory address from 8-bit to 16-bit
-=======
 //! @brief This flag extends I2C memory transfer address from 8-bit to 16-bit
->>>>>>> fa236999
 #define BC_I2C_MEMORY_ADDRESS_16_BIT 0x80000000
 
 //! @brief I2C channels
 
 typedef enum
 {
-<<<<<<< HEAD
-    BC_I2C_I2C0 = 0, //!< I2C channel I2C0
-    BC_I2C_I2C1 = 1  //!< I2C channel I2C1
-=======
     //! @brief I2C channel I2C0
     BC_I2C_I2C0 = 0,
 
     //! @brief I2C channel I2C1
     BC_I2C_I2C1 = 1
->>>>>>> fa236999
 
 } bc_i2c_channel_t;
 
@@ -35,16 +26,11 @@
 
 typedef enum
 {
-<<<<<<< HEAD
-    BC_I2C_SPEED_100_KHZ = 0, //!< I2C communication speed is 100 kHz
-    BC_I2C_SPEED_400_KHZ = 1  //!< I2C communication speed is 400 kHz
-=======
     //! @brief I2C communication speed is 100 kHz
     BC_I2C_SPEED_100_KHZ = 0,
 
     //! @brief I2C communication speed is 400 kHz
     BC_I2C_SPEED_400_KHZ = 1
->>>>>>> fa236999
 
 } bc_i2c_speed_t;
 
@@ -101,16 +87,6 @@
 
 bool bc_i2c_write(bc_i2c_channel_t channel, const bc_i2c_transfer_t *transfer);
 
-//! @brief Write to I2C channel
-//! @param[in] channel I2C channel
-//! @param[in] device_address 7-bit I2C device address
-//! @param[in] buffer Pointer to buffer which is being write
-//! @param[in] length Length of buffer which is being write
-//! @return true on success
-//! @return false on failure
-
-bool bc_i2c_write_raw(bc_i2c_channel_t channel, uint8_t device_address, const void *buffer, size_t length);
-
 //! @brief Read from I2C channel
 //! @param[in] channel I2C channel
 //! @param[in] transfer Pointer to I2C transfer parameters instance
@@ -135,27 +111,11 @@
 
 bool bc_i2c_memory_read(bc_i2c_channel_t channel, const bc_i2c_memory_transfer_t *transfer);
 
-<<<<<<< HEAD
-//! @brief Read from I2C channel
-//! @param[in] channel I2C channel
-//! @param[in] device_address 7-bit I2C device address
-//! @param[in] buffer Pointer to buffer which is being read
-//! @param[in] length Length of buffer which is being read
-//! @return true on success
-//! @return false on failure
-
-bool bc_i2c_read_raw(bc_i2c_channel_t channel, uint8_t device_address, const void *buffer, size_t length);
-
-//! @brief Write 1 byte to I2C channel
-=======
 //! @brief Memory write 1 byte to I2C channel
->>>>>>> fa236999
 //! @param[in] channel I2C channel
 //! @param[in] device_address 7-bit I2C device address
 //! @param[in] memory_address 8-bit I2C memory address (it can be extended to 16-bit format if OR-ed with BC_I2C_MEMORY_ADDRESS_16_BIT)
 //! @param[in] data Input data to be written
-//! @return true on success
-//! @return false on failure
 
 bool bc_i2c_memory_write_8b(bc_i2c_channel_t channel, uint8_t device_address, uint32_t memory_address, uint8_t data);
 
@@ -164,8 +124,6 @@
 //! @param[in] device_address 7-bit I2C device address
 //! @param[in] memory_address 8-bit I2C memory address (it can be extended to 16-bit format if OR-ed with BC_I2C_MEMORY_ADDRESS_16_BIT)
 //! @param[in] data Input data to be written (MSB first)
-//! @return true on success
-//! @return false on failure
 
 bool bc_i2c_memory_write_16b(bc_i2c_channel_t channel, uint8_t device_address, uint32_t memory_address, uint16_t data);
 
@@ -174,8 +132,6 @@
 //! @param[in] device_address 7-bit I2C device address
 //! @param[in] memory_address 8-bit I2C memory address (it can be extended to 16-bit format if OR-ed with BC_I2C_MEMORY_ADDRESS_16_BIT)
 //! @param[out] data Output data which have been read
-//! @return true on success
-//! @return false on failure
 
 bool bc_i2c_memory_read_8b(bc_i2c_channel_t channel, uint8_t device_address, uint32_t memory_address, uint8_t *data);
 
@@ -184,8 +140,6 @@
 //! @param[in] device_address 7-bit I2C device address
 //! @param[in] memory_address 8-bit I2C memory address (it can be extended to 16-bit format if OR-ed with BC_I2C_MEMORY_ADDRESS_16_BIT)
 //! @param[out] data Output data which have been read (MSB first)
-//! @return true on success
-//! @return false on failure
 
 bool bc_i2c_memory_read_16b(bc_i2c_channel_t channel, uint8_t device_address, uint32_t memory_address, uint16_t *data);
 
