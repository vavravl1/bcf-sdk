--- conflicted
+++ resolved
@@ -59,12 +59,10 @@
 #include <bc_data_stream.h>
 #include <bc_flood_detector.h>
 #include <bc_pulse_counter.h>
-<<<<<<< HEAD
 #include <bc_co2_sensor.h>
 #include <bc_font_common.h>
 #include <bc_image.h>
-=======
->>>>>>> 0928e5a5
+
 
 //! @mainpage Overview
 //! Here you will find all the documented firmware SDK APIs.
