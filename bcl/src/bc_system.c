--- conflicted
+++ resolved
@@ -280,9 +280,6 @@
     _bc_system.deep_sleep_disable_semaphore++;
 }
 
-<<<<<<< HEAD
-bc_system_clock_t bc_system_clock_source_get(void)
-=======
 void bc_system_enter_standby_mode(void)
 {
     bc_i2c_init(BC_I2C_I2C0, BC_I2C_SPEED_100_KHZ);
@@ -321,8 +318,7 @@
     __WFI();
 }
 
-bc_system_clock_t bc_system_clock_get(void)
->>>>>>> 3f4e8f36
+bc_system_clock_t bc_system_clock_source_get(void)
 {
     if (_bc_system.pll_enable_semaphore != 0)
     {
