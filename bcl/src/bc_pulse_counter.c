#include <bc_pulse_counter.h>
#include <bc_system.h>

typedef struct
{
    bc_module_sensor_channel_t channel;
    unsigned int count;
    bc_pulse_counter_edge_t edge;
    bc_tick_t update_interval;
    void (*event_handler)(bc_module_sensor_channel_t, bc_pulse_counter_event_t, void *);
    void *event_param;
<<<<<<< HEAD
    bool pending_event_flag;
=======
>>>>>>> 252c789b
    bc_pulse_counter_event_t pending_event;
    bc_scheduler_task_id_t task_id;

} bc_pulse_counter_t;

<<<<<<< HEAD
static bc_pulse_counter_t _bc_module_pulse_counter[2];
=======
static bc_pulse_counter_t _bc_module_pulse_counter[3];
>>>>>>> 252c789b

static void _bc_pulse_counter_channel_task_update(void *param);
static void _bc_pulse_counter_channel_exti(bc_exti_line_t line, void *param);

void bc_pulse_counter_init(bc_module_sensor_channel_t channel, bc_pulse_counter_edge_t edge)
{
<<<<<<< HEAD
    static const bc_exti_line_t bc_pulse_counter_exti_line[2] =
    {
        BC_EXTI_LINE_PA4,
        BC_EXTI_LINE_PA5
=======
    static const bc_exti_line_t bc_pulse_counter_exti_line[3] =
    {
        BC_EXTI_LINE_PA4,
        BC_EXTI_LINE_PA5,
        BC_EXTI_LINE_PA6
>>>>>>> 252c789b
    };

    memset(&_bc_module_pulse_counter[channel], 0, sizeof(_bc_module_pulse_counter[channel]));

    bc_module_sensor_init();
    bc_module_sensor_set_mode(channel, BC_MODULE_SENSOR_MODE_INPUT);
    bc_module_sensor_set_pull(channel, BC_MODULE_SENSOR_PULL_UP_INTERNAL);

    _bc_module_pulse_counter[channel].channel = channel;
    _bc_module_pulse_counter[channel].edge = edge;
    _bc_module_pulse_counter[channel].update_interval = BC_TICK_INFINITY;
    _bc_module_pulse_counter[channel].task_id = bc_scheduler_register(_bc_pulse_counter_channel_task_update, &_bc_module_pulse_counter[channel], BC_TICK_INFINITY);

    bc_exti_register(bc_pulse_counter_exti_line[channel], (bc_exti_edge_t) edge, _bc_pulse_counter_channel_exti, &_bc_module_pulse_counter[channel].channel);
}

void bc_pulse_counter_set_event_handler(bc_module_sensor_channel_t channel, void (*event_handler)(bc_module_sensor_channel_t, bc_pulse_counter_event_t, void *), void *event_param)
{
    _bc_module_pulse_counter[channel].event_handler = event_handler;
    _bc_module_pulse_counter[channel].event_param = event_param;
}

void bc_pulse_counter_set_update_interval(bc_module_sensor_channel_t channel, bc_tick_t interval)
{
    _bc_module_pulse_counter[channel].update_interval = interval;

    if (_bc_module_pulse_counter[channel].update_interval == BC_TICK_INFINITY)
    {
        bc_scheduler_plan_absolute(_bc_module_pulse_counter[channel].task_id, BC_TICK_INFINITY);
    }
    else
    {
        bc_scheduler_plan_relative(_bc_module_pulse_counter[channel].task_id, _bc_module_pulse_counter[channel].update_interval);
    }
}

void bc_pulse_counter_set(bc_module_sensor_channel_t channel, unsigned int count)
{
    _bc_module_pulse_counter[channel].count = count;
}

unsigned int bc_pulse_counter_get(bc_module_sensor_channel_t channel)
{
    return _bc_module_pulse_counter[channel].count;
}

void bc_pulse_counter_reset(bc_module_sensor_channel_t channel)
{
    _bc_module_pulse_counter[channel].count = 0;
}

static void _bc_pulse_counter_channel_task_update(void *param)
{
    bc_pulse_counter_t *self = param;

<<<<<<< HEAD
    if (self->pending_event_flag)
    {
        self->pending_event_flag = false;

        if (self->event_handler != NULL)
        {
            if (self->pending_event == BC_PULSE_COUNTER_EVENT_OVERFLOW)
            {
                self->event_handler(self->channel, BC_PULSE_COUNTER_EVENT_OVERFLOW, self->event_param);

                self->pending_event_flag = true;
                self->pending_event = BC_PULSE_COUNTER_EVENT_UPDATE;
            }
            else if (self->pending_event == BC_PULSE_COUNTER_EVENT_UPDATE)
            {
                self->event_handler(self->channel, BC_PULSE_COUNTER_EVENT_UPDATE, self->event_param);
            }
=======
    if (self->event_handler != NULL)
    {
        if (self->pending_event == BC_PULSE_COUNTER_EVENT_OVERFLOW)
        {
            self->event_handler(self->channel, BC_PULSE_COUNTER_EVENT_OVERFLOW, self->event_param);
            self->pending_event = BC_PULSE_COUNTER_EVENT_UPDATE;
        }
        else
        {
            self->event_handler(self->channel, BC_PULSE_COUNTER_EVENT_UPDATE, self->event_param);
>>>>>>> 252c789b
        }
    }

    bc_scheduler_plan_current_relative(self->update_interval);
}

static void _bc_pulse_counter_channel_exti(bc_exti_line_t line, void *param)
{
    (void) line;
    bc_module_sensor_channel_t channel = *(bc_module_sensor_channel_t *) param;

    _bc_module_pulse_counter[channel].count++;
<<<<<<< HEAD

    _bc_module_pulse_counter[channel].pending_event_flag = true;
    _bc_module_pulse_counter[channel].pending_event = BC_PULSE_COUNTER_EVENT_UPDATE;

    if (_bc_module_pulse_counter[channel].count == 0)
    {
        _bc_module_pulse_counter[channel].pending_event = BC_PULSE_COUNTER_EVENT_OVERFLOW;
    }

    bc_scheduler_plan_now(_bc_module_pulse_counter[channel].task_id);
=======
    if (_bc_module_pulse_counter[channel].count == 0)
    {
        _bc_module_pulse_counter[channel].pending_event = BC_PULSE_COUNTER_EVENT_OVERFLOW;
        bc_scheduler_plan_now(_bc_module_pulse_counter[channel].task_id);
    }
>>>>>>> 252c789b
}<|MERGE_RESOLUTION|>--- conflicted
+++ resolved
@@ -9,38 +9,24 @@
     bc_tick_t update_interval;
     void (*event_handler)(bc_module_sensor_channel_t, bc_pulse_counter_event_t, void *);
     void *event_param;
-<<<<<<< HEAD
     bool pending_event_flag;
-=======
->>>>>>> 252c789b
     bc_pulse_counter_event_t pending_event;
     bc_scheduler_task_id_t task_id;
 
 } bc_pulse_counter_t;
 
-<<<<<<< HEAD
-static bc_pulse_counter_t _bc_module_pulse_counter[2];
-=======
 static bc_pulse_counter_t _bc_module_pulse_counter[3];
->>>>>>> 252c789b
 
 static void _bc_pulse_counter_channel_task_update(void *param);
 static void _bc_pulse_counter_channel_exti(bc_exti_line_t line, void *param);
 
 void bc_pulse_counter_init(bc_module_sensor_channel_t channel, bc_pulse_counter_edge_t edge)
 {
-<<<<<<< HEAD
-    static const bc_exti_line_t bc_pulse_counter_exti_line[2] =
-    {
-        BC_EXTI_LINE_PA4,
-        BC_EXTI_LINE_PA5
-=======
     static const bc_exti_line_t bc_pulse_counter_exti_line[3] =
     {
         BC_EXTI_LINE_PA4,
         BC_EXTI_LINE_PA5,
         BC_EXTI_LINE_PA6
->>>>>>> 252c789b
     };
 
     memset(&_bc_module_pulse_counter[channel], 0, sizeof(_bc_module_pulse_counter[channel]));
@@ -96,7 +82,6 @@
 {
     bc_pulse_counter_t *self = param;
 
-<<<<<<< HEAD
     if (self->pending_event_flag)
     {
         self->pending_event_flag = false;
@@ -114,18 +99,6 @@
             {
                 self->event_handler(self->channel, BC_PULSE_COUNTER_EVENT_UPDATE, self->event_param);
             }
-=======
-    if (self->event_handler != NULL)
-    {
-        if (self->pending_event == BC_PULSE_COUNTER_EVENT_OVERFLOW)
-        {
-            self->event_handler(self->channel, BC_PULSE_COUNTER_EVENT_OVERFLOW, self->event_param);
-            self->pending_event = BC_PULSE_COUNTER_EVENT_UPDATE;
-        }
-        else
-        {
-            self->event_handler(self->channel, BC_PULSE_COUNTER_EVENT_UPDATE, self->event_param);
->>>>>>> 252c789b
         }
     }
 
@@ -138,7 +111,6 @@
     bc_module_sensor_channel_t channel = *(bc_module_sensor_channel_t *) param;
 
     _bc_module_pulse_counter[channel].count++;
-<<<<<<< HEAD
 
     _bc_module_pulse_counter[channel].pending_event_flag = true;
     _bc_module_pulse_counter[channel].pending_event = BC_PULSE_COUNTER_EVENT_UPDATE;
@@ -149,11 +121,4 @@
     }
 
     bc_scheduler_plan_now(_bc_module_pulse_counter[channel].task_id);
-=======
-    if (_bc_module_pulse_counter[channel].count == 0)
-    {
-        _bc_module_pulse_counter[channel].pending_event = BC_PULSE_COUNTER_EVENT_OVERFLOW;
-        bc_scheduler_plan_now(_bc_module_pulse_counter[channel].task_id);
-    }
->>>>>>> 252c789b
 }