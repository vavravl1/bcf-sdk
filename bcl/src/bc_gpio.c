--- conflicted
+++ resolved
@@ -421,10 +421,10 @@
     return mode;
 }
 
-bool bc_gpio_get_input(bc_gpio_channel_t channel)
+int bc_gpio_get_input(bc_gpio_channel_t channel)
 {
     // Return GPIO state from IDR register
-    return (bc_gpio_port[channel]->IDR & bc_gpio_16_bit_mask[channel]) != 0 ? true : false;
+    return (bc_gpio_port[channel]->IDR & bc_gpio_16_bit_mask[channel]) != 0 ? 1 : 0;
 }
 
 void bc_gpio_set_output(bc_gpio_channel_t channel, int state)
@@ -436,11 +436,7 @@
 int bc_gpio_get_output(bc_gpio_channel_t channel)
 {
     // Return GPIO state from ODR register
-<<<<<<< HEAD
-    return (bc_gpio_port[channel]->ODR & bc_gpio_16_bit_mask[channel]) != 0UL ? 1 : 0;
-=======
-    return (bc_gpio_port[channel]->ODR & bc_gpio_16_bit_mask[channel]) != 0 ? true : false;
->>>>>>> 59953633
+    return (bc_gpio_port[channel]->ODR & bc_gpio_16_bit_mask[channel]) != 0 ? 1 : 0;
 }
 
 void bc_gpio_toggle_output(bc_gpio_channel_t channel)
