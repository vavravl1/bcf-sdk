--- conflicted
+++ resolved
@@ -96,25 +96,17 @@
 
 bool bc_module_lcd_on(void)
 {
-<<<<<<< HEAD
-    bc_tca9534a_write_pin(&_bc_module_lcd.tca9534a, _BC_MODULE_LCD_DISP_ON_PIN, 1);
-=======
-    return bc_tca9534a_write_pin(&_bc_module_lcd.tca9534a, _BC_MODULE_LCD_DISP_ON_POS, 1);
->>>>>>> aa471da3
+    return bc_tca9534a_write_pin(&_bc_module_lcd.tca9534a, _BC_MODULE_LCD_DISP_ON_PIN, 1);
 }
 
 bool bc_module_lcd_off(void)
 {
-<<<<<<< HEAD
-    bc_tca9534a_write_pin(&_bc_module_lcd.tca9534a, _BC_MODULE_LCD_DISP_ON_PIN, 0);
-=======
-    return bc_tca9534a_write_pin(&_bc_module_lcd.tca9534a, _BC_MODULE_LCD_DISP_ON_POS, 0);
+    return bc_tca9534a_write_pin(&_bc_module_lcd.tca9534a, _BC_MODULE_LCD_DISP_ON_PIN, 0);
 }
 
 bool bc_module_lcd_is_ready(void)
 {
 	return _bc_module_lcd_tca9534a_init() && bc_spi_is_ready();
->>>>>>> aa471da3
 }
 
 void bc_module_lcd_clear(void)
@@ -265,21 +257,17 @@
 		return false;
 	}
 
-    if (!bc_tca9534a_write_pin(&_bc_module_lcd.tca9534a, _BC_MODULE_LCD_LED_DISP_CS_POS, 0))
+    if (!bc_tca9534a_write_pin(&_bc_module_lcd.tca9534a, _BC_MODULE_LCD_LED_DISP_CS_PIN, 0))
     {
     	_bc_module_lcd.is_tca9534a_initialized = false;
     	return false;
     }
 
-<<<<<<< HEAD
-    bc_tca9534a_write_pin(&_bc_module_lcd.tca9534a, _BC_MODULE_LCD_LED_DISP_CS_PIN, 0);
-=======
     _bc_module_lcd.framebuffer[0] = 0x80 | _bc_module_lcd.vcom;
->>>>>>> aa471da3
 
     if (!bc_spi_async_transfer(_bc_module_lcd.framebuffer, NULL, BC_LCD_FRAMEBUFFER_SIZE, _bc_spi_event_handler, NULL))
     {
-    	if (!bc_tca9534a_write_pin(&_bc_module_lcd.tca9534a, _BC_MODULE_LCD_LED_DISP_CS_POS, 1))
+    	if (!bc_tca9534a_write_pin(&_bc_module_lcd.tca9534a, _BC_MODULE_LCD_LED_DISP_CS_PIN, 1))
     	{
     		_bc_module_lcd.is_tca9534a_initialized = false;
     	}
@@ -373,29 +361,21 @@
 
 static bool _bc_module_lcd_spi_transfer(uint8_t *buffer, size_t length)
 {
-<<<<<<< HEAD
-    bc_tca9534a_write_pin(&_bc_module_lcd.tca9534a, _BC_MODULE_LCD_LED_DISP_CS_PIN, 0);
-=======
-    if (!bc_tca9534a_write_pin(&_bc_module_lcd.tca9534a, _BC_MODULE_LCD_LED_DISP_CS_POS, 0))
+    if (!bc_tca9534a_write_pin(&_bc_module_lcd.tca9534a, _BC_MODULE_LCD_LED_DISP_CS_PIN, 0))
     {
     	_bc_module_lcd.is_tca9534a_initialized = false;
     	return false;
     }
 
     bool spi_state = bc_spi_transfer(buffer, NULL, length);
->>>>>>> aa471da3
-
-    if (!bc_tca9534a_write_pin(&_bc_module_lcd.tca9534a, _BC_MODULE_LCD_LED_DISP_CS_POS, 1))
+
+    if (!bc_tca9534a_write_pin(&_bc_module_lcd.tca9534a, _BC_MODULE_LCD_LED_DISP_CS_PIN, 1))
     {
     	_bc_module_lcd.is_tca9534a_initialized = false;
     	return false;
     }
 
-<<<<<<< HEAD
-    bc_tca9534a_write_pin(&_bc_module_lcd.tca9534a, _BC_MODULE_LCD_LED_DISP_CS_PIN, 1);
-=======
     return spi_state;
->>>>>>> aa471da3
 }
 
 static void _bc_module_lcd_task(void *param)
@@ -431,26 +411,18 @@
 
 static void _bc_module_lcd_led_on(bc_led_t *self)
 {
-<<<<<<< HEAD
-    bc_tca9534a_write_pin(&_bc_module_lcd.tca9534a, _bc_module_lcd_led_pin_lut[self->_channel.virtual_channel], self->_idle_state ? 0 : 1);
-=======
-    if (!bc_tca9534a_write_pin(&_bc_module_lcd.tca9534a, _bc_module_lcd_led_pin_lut[self->_channel], self->_idle_state ? 0 : 1))
-    {
-    	_bc_module_lcd.is_tca9534a_initialized = false;
-    }
->>>>>>> aa471da3
+    if (!bc_tca9534a_write_pin(&_bc_module_lcd.tca9534a, _bc_module_lcd_led_pin_lut[self->_channel.virtual_channel], self->_idle_state ? 0 : 1))
+    {
+    	_bc_module_lcd.is_tca9534a_initialized = false;
+    }
 }
 
 static void _bc_module_lcd_led_off(bc_led_t *self)
 {
-<<<<<<< HEAD
-    bc_tca9534a_write_pin(&_bc_module_lcd.tca9534a, _bc_module_lcd_led_pin_lut[self->_channel.virtual_channel], self->_idle_state ? 1 : 0);
-=======
-    if (!bc_tca9534a_write_pin(&_bc_module_lcd.tca9534a, _bc_module_lcd_led_pin_lut[self->_channel], self->_idle_state ? 1 : 0))
-    {
-    	_bc_module_lcd.is_tca9534a_initialized = false;
-    }
->>>>>>> aa471da3
+    if (!bc_tca9534a_write_pin(&_bc_module_lcd.tca9534a, _bc_module_lcd_led_pin_lut[self->_channel.virtual_channel], self->_idle_state ? 1 : 0))
+    {
+    	_bc_module_lcd.is_tca9534a_initialized = false;
+    }
 }
 
 static void _bc_module_lcd_button_init(bc_button_t *self)
@@ -472,14 +444,10 @@
 
     bc_tca9534a_state_t s;
 
-<<<<<<< HEAD
-    bc_tca9534a_read_pin(&_bc_module_lcd.tca9534a, _bc_module_lcd_button_pin_lut[self->_channel.virtual_channel], &s);
-=======
-    if (!bc_tca9534a_read_pin(&_bc_module_lcd.tca9534a, _bc_module_lcd_button_pin_lut[self->_channel], &s))
-    {
-    	_bc_module_lcd.is_tca9534a_initialized = false;
-    }
->>>>>>> aa471da3
+    if (!bc_tca9534a_read_pin(&_bc_module_lcd.tca9534a, _bc_module_lcd_button_pin_lut[self->_channel.virtual_channel], &s))
+    {
+    	_bc_module_lcd.is_tca9534a_initialized = false;
+    }
 
     return s;
 }