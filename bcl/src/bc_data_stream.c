#include <bc_data_stream.h>

static int _bc_data_stream_compare_float(const void * a, const void * b);
static int _bc_data_stream_compare_int(const void * a, const void * b);
//
void bc_data_stream_init(bc_data_stream_t *self, bc_data_stream_type_t type, int min_number_of_samples, bc_data_stream_buffer_t *buffer)
{
    memset(self, 0, sizeof(*self));
    self->_buffer = buffer;
    self->_type = type;
<<<<<<< HEAD
    self->_counter = 0;
    self->_min_number_of_samples = min_number_of_samples;

    self->_fifo_head = buffer->feed;
=======
    self->_fifo_head = buffer;
    self->_temp_head = (uint8_t *) buffer + (buffer_size / 2);
    self->_number_of_samples = buffer_size / 2;
>>>>>>> 52f5fdff

    switch (self->_type)
    {
        case BC_DATA_STREAM_TYPE_FLOAT:
        {
<<<<<<< HEAD
            self->_fifo_end = (float *)self->_fifo_head + self->_buffer->number_of_samples;
=======
            self->_number_of_samples /= sizeof(float);

>>>>>>> 52f5fdff
            break;
        }
        case BC_DATA_STREAM_TYPE_INT:
        {
<<<<<<< HEAD
            self->_fifo_end = (int *)self->_fifo_head + self->_buffer->number_of_samples;
=======
            self->_number_of_samples /= sizeof(int);

>>>>>>> 52f5fdff
            break;
        }
        default:
        {
            break;
        }
    }
}

void bc_data_stream_feed(bc_data_stream_t *self, void *data)
{
    if (data == NULL)
    {
        bc_data_stream_reset(self);
        return;
    }

    switch (self->_type)
    {
        case BC_DATA_STREAM_TYPE_FLOAT:
        {
            if ((*(float *)data == NAN) || (*(float *)data == INFINITY))
            {
                bc_data_stream_reset(self);
                return;
            }
            *(float *) self->_fifo_head = *(float *) data;
<<<<<<< HEAD
            self->_fifo_head = (float *)self->_fifo_head + 1;
=======

            self->_fifo_head = (uint8_t *) self->_fifo_head + sizeof(float);

>>>>>>> 52f5fdff
            break;
        }
        case BC_DATA_STREAM_TYPE_INT:
        {
            *(int *) self->_fifo_head = *(int *) data;
<<<<<<< HEAD
            self->_fifo_head = (int *)self->_fifo_head + 1;
=======

            self->_fifo_head = (uint8_t *) self->_fifo_head + sizeof(int);

>>>>>>> 52f5fdff
            break;
        }
        default:
        {
            break;
        }
    }

    if (self->_fifo_head == self->_fifo_end)
    {
        self->_fifo_head = self->_buffer->feed;
    }

    self->_counter++;
}

void bc_data_stream_reset(bc_data_stream_t *self)
{
    self->_fifo_head = self->_buffer->feed;
    self->_counter = 0;
}

bool bc_data_stream_get_average(bc_data_stream_t *self, void *result)
{
    if (self->_counter < self->_min_number_of_samples)
    {
        return false;
    }

    int length = self->_counter > self->_buffer->number_of_samples ? self->_buffer->number_of_samples : self->_counter;

    switch (self->_type)
    {
        case BC_DATA_STREAM_TYPE_FLOAT:
        {
            float sum = 0;
<<<<<<< HEAD
            float *buffer = (float *) self->_buffer->feed;
=======

            float *buffer = (float *) self->_buffer;
>>>>>>> 52f5fdff


            for (int i = 0; i < length; i ++)
            {
                sum += buffer[i];
            }

            *(float *) result = sum / length;

            break;
        }
        case BC_DATA_STREAM_TYPE_INT:
        {
            int sum = 0;
<<<<<<< HEAD
            int *buffer = (int *) self->_buffer->feed;
=======

            int *buffer = (int *) self->_buffer;

            int length = self->_counter > self->_number_of_samples ? self->_number_of_samples : self->_counter;
>>>>>>> 52f5fdff

            for (int i = 0; i < length; i ++)
            {
                sum += buffer[i];
            }

            *(int *) result = sum / length;

            break;
        }
        default:
        {
            return false;
        }
    }

    return true;
}

bool bc_data_stream_get_median(bc_data_stream_t *self, void *result)
{
    if (self->_counter < self->_min_number_of_samples)
    {
        return false;
    }

     size_t length = self->_counter > self->_buffer->number_of_samples ? self->_buffer->number_of_samples : self->_counter;

    switch (self->_type)
    {
        case BC_DATA_STREAM_TYPE_FLOAT:
        {
<<<<<<< HEAD
            memcpy(self->_buffer->sort, self->_buffer->feed, length * sizeof(float));
            qsort(self->_buffer->sort, length, sizeof(float), _bc_data_stream_compare_float);
=======
            memcpy(self->_temp_head, self->_buffer, length * sizeof(float));

            qsort(self->_temp_head, length, sizeof(float), _bc_data_stream_compare_float);
>>>>>>> 52f5fdff

            float *buffer = (float *) self->_buffer->sort;

            if (length % 2 == 0)
            {
                *(float *) result = (buffer[(length - 2) / 2] + buffer[length / 2]) / 2;
            }
            else
            {
                *(float *) result = buffer[(length - 1) / 2];
            }
            break;
        }
        case BC_DATA_STREAM_TYPE_INT:
        {
<<<<<<< HEAD
            memcpy(self->_buffer->sort, self->_buffer->feed, length * sizeof(int));
            qsort(self->_buffer->sort, length, sizeof(int), _bc_data_stream_compare_int);
=======
            memcpy(self->_temp_head, self->_buffer, length * sizeof(int));

            qsort(self->_temp_head, length, sizeof(int), _bc_data_stream_compare_int);
>>>>>>> 52f5fdff

            int *buffer = (int *) self->_buffer->sort;

            if (length % 2 == 0)
            {
                *(int *) result = (buffer[(length - 2) / 2] + buffer[length / 2]) / 2;
            }
            else
            {
                *(int *) result = buffer[(length - 1) / 2];
            }
            break;
        }
        default:
        {
            return false;
        }
    }

    return true;
}

bool bc_data_stream_get_first(bc_data_stream_t *self, void *result)
{
    if (self->_counter == 0)
    {
        return false;
    }

    void *pointer = self->_counter > self->_buffer->number_of_samples ? self->_fifo_head : self->_buffer->feed;

    switch (self->_type)
    {
        case BC_DATA_STREAM_TYPE_FLOAT:
        {
            *(float *) result = *(float *) pointer;

            break;
        }
        case BC_DATA_STREAM_TYPE_INT:
        {
            *(int *) result = *(int *) pointer;

            break;
        }
        default:
        {
            return false;
        }
    }

    return true;
}

bool bc_data_stream_get_last(bc_data_stream_t *self, void *result)
{
    if (self->_counter == 0)
    {
        return false;
    }

    void *pointer = self->_fifo_head;
    int move = -1;

    if (self->_fifo_head == self->_buffer->feed)
    {
        move = self->_buffer->number_of_samples - 1;
    }

    switch (self->_type)
    {
        case BC_DATA_STREAM_TYPE_FLOAT:
        {
<<<<<<< HEAD
            pointer = (float *)pointer + move;
=======
            pointer = (uint8_t *) pointer - sizeof(float);

>>>>>>> 52f5fdff
            *(float *) result = *(float *) pointer;

            break;
        }
        case BC_DATA_STREAM_TYPE_INT:
        {
<<<<<<< HEAD
            pointer = (int *)pointer + move;
=======
            pointer = (uint8_t *) pointer - sizeof(int);

>>>>>>> 52f5fdff
            *(int *) result = *(int *) pointer;

            break;
        }
        default:
        {
            return false;
        }
    }

    return true;
}

static int _bc_data_stream_compare_float(const void *a, const void *b)
{
    return *(float *) a - *(float *) b;
}

static int _bc_data_stream_compare_int(const void *a, const void *b)
{
    return *(int *) a - *(int *) b;
}<|MERGE_RESOLUTION|>--- conflicted
+++ resolved
@@ -8,37 +8,21 @@
     memset(self, 0, sizeof(*self));
     self->_buffer = buffer;
     self->_type = type;
-<<<<<<< HEAD
     self->_counter = 0;
     self->_min_number_of_samples = min_number_of_samples;
 
     self->_fifo_head = buffer->feed;
-=======
-    self->_fifo_head = buffer;
-    self->_temp_head = (uint8_t *) buffer + (buffer_size / 2);
-    self->_number_of_samples = buffer_size / 2;
->>>>>>> 52f5fdff
-
-    switch (self->_type)
-    {
-        case BC_DATA_STREAM_TYPE_FLOAT:
-        {
-<<<<<<< HEAD
-            self->_fifo_end = (float *)self->_fifo_head + self->_buffer->number_of_samples;
-=======
-            self->_number_of_samples /= sizeof(float);
-
->>>>>>> 52f5fdff
-            break;
-        }
-        case BC_DATA_STREAM_TYPE_INT:
-        {
-<<<<<<< HEAD
-            self->_fifo_end = (int *)self->_fifo_head + self->_buffer->number_of_samples;
-=======
-            self->_number_of_samples /= sizeof(int);
-
->>>>>>> 52f5fdff
+
+    switch (self->_type)
+    {
+        case BC_DATA_STREAM_TYPE_FLOAT:
+        {
+            self->_fifo_end = (float *) self->_fifo_head + self->_buffer->number_of_samples;
+            break;
+        }
+        case BC_DATA_STREAM_TYPE_INT:
+        {
+            self->_fifo_end = (int *) self->_fifo_head + self->_buffer->number_of_samples;
             break;
         }
         default:
@@ -60,31 +44,19 @@
     {
         case BC_DATA_STREAM_TYPE_FLOAT:
         {
-            if ((*(float *)data == NAN) || (*(float *)data == INFINITY))
+            if ((*(float *) data == NAN) || (*(float *) data == INFINITY))
             {
                 bc_data_stream_reset(self);
                 return;
             }
             *(float *) self->_fifo_head = *(float *) data;
-<<<<<<< HEAD
-            self->_fifo_head = (float *)self->_fifo_head + 1;
-=======
-
-            self->_fifo_head = (uint8_t *) self->_fifo_head + sizeof(float);
-
->>>>>>> 52f5fdff
+            self->_fifo_head = (float *) self->_fifo_head + 1;
             break;
         }
         case BC_DATA_STREAM_TYPE_INT:
         {
             *(int *) self->_fifo_head = *(int *) data;
-<<<<<<< HEAD
-            self->_fifo_head = (int *)self->_fifo_head + 1;
-=======
-
-            self->_fifo_head = (uint8_t *) self->_fifo_head + sizeof(int);
-
->>>>>>> 52f5fdff
+            self->_fifo_head = (int *) self->_fifo_head + 1;
             break;
         }
         default:
@@ -98,7 +70,7 @@
         self->_fifo_head = self->_buffer->feed;
     }
 
-    self->_counter++;
+    ++self->_counter;
 }
 
 void bc_data_stream_reset(bc_data_stream_t *self)
@@ -121,12 +93,7 @@
         case BC_DATA_STREAM_TYPE_FLOAT:
         {
             float sum = 0;
-<<<<<<< HEAD
             float *buffer = (float *) self->_buffer->feed;
-=======
-
-            float *buffer = (float *) self->_buffer;
->>>>>>> 52f5fdff
 
 
             for (int i = 0; i < length; i ++)
@@ -135,20 +102,12 @@
             }
 
             *(float *) result = sum / length;
-
             break;
         }
         case BC_DATA_STREAM_TYPE_INT:
         {
             int sum = 0;
-<<<<<<< HEAD
             int *buffer = (int *) self->_buffer->feed;
-=======
-
-            int *buffer = (int *) self->_buffer;
-
-            int length = self->_counter > self->_number_of_samples ? self->_number_of_samples : self->_counter;
->>>>>>> 52f5fdff
 
             for (int i = 0; i < length; i ++)
             {
@@ -156,7 +115,6 @@
             }
 
             *(int *) result = sum / length;
-
             break;
         }
         default:
@@ -181,22 +139,15 @@
     {
         case BC_DATA_STREAM_TYPE_FLOAT:
         {
-<<<<<<< HEAD
             memcpy(self->_buffer->sort, self->_buffer->feed, length * sizeof(float));
             qsort(self->_buffer->sort, length, sizeof(float), _bc_data_stream_compare_float);
-=======
-            memcpy(self->_temp_head, self->_buffer, length * sizeof(float));
-
-            qsort(self->_temp_head, length, sizeof(float), _bc_data_stream_compare_float);
->>>>>>> 52f5fdff
 
             float *buffer = (float *) self->_buffer->sort;
 
             if (length % 2 == 0)
             {
                 *(float *) result = (buffer[(length - 2) / 2] + buffer[length / 2]) / 2;
-            }
-            else
+            }else
             {
                 *(float *) result = buffer[(length - 1) / 2];
             }
@@ -204,22 +155,15 @@
         }
         case BC_DATA_STREAM_TYPE_INT:
         {
-<<<<<<< HEAD
             memcpy(self->_buffer->sort, self->_buffer->feed, length * sizeof(int));
             qsort(self->_buffer->sort, length, sizeof(int), _bc_data_stream_compare_int);
-=======
-            memcpy(self->_temp_head, self->_buffer, length * sizeof(int));
-
-            qsort(self->_temp_head, length, sizeof(int), _bc_data_stream_compare_int);
->>>>>>> 52f5fdff
 
             int *buffer = (int *) self->_buffer->sort;
 
             if (length % 2 == 0)
             {
                 *(int *) result = (buffer[(length - 2) / 2] + buffer[length / 2]) / 2;
-            }
-            else
+            }else
             {
                 *(int *) result = buffer[(length - 1) / 2];
             }
@@ -248,13 +192,11 @@
         case BC_DATA_STREAM_TYPE_FLOAT:
         {
             *(float *) result = *(float *) pointer;
-
             break;
         }
         case BC_DATA_STREAM_TYPE_INT:
         {
             *(int *) result = *(int *) pointer;
-
             break;
         }
         default:
@@ -285,43 +227,31 @@
     {
         case BC_DATA_STREAM_TYPE_FLOAT:
         {
-<<<<<<< HEAD
-            pointer = (float *)pointer + move;
-=======
-            pointer = (uint8_t *) pointer - sizeof(float);
-
->>>>>>> 52f5fdff
+            pointer = (float *) pointer + move;
             *(float *) result = *(float *) pointer;
-
-            break;
-        }
-        case BC_DATA_STREAM_TYPE_INT:
-        {
-<<<<<<< HEAD
-            pointer = (int *)pointer + move;
-=======
-            pointer = (uint8_t *) pointer - sizeof(int);
-
->>>>>>> 52f5fdff
+            break;
+        }
+        case BC_DATA_STREAM_TYPE_INT:
+        {
+            pointer = (int *) pointer + move;
             *(int *) result = *(int *) pointer;
-
-            break;
-        }
-        default:
-        {
-            return false;
-        }
-    }
-
-    return true;
-}
-
-static int _bc_data_stream_compare_float(const void *a, const void *b)
-{
-    return *(float *) a - *(float *) b;
-}
-
-static int _bc_data_stream_compare_int(const void *a, const void *b)
-{
-    return *(int *) a - *(int *) b;
+            break;
+        }
+        default:
+        {
+            return false;
+        }
+    }
+
+    return true;
+}
+
+static int _bc_data_stream_compare_float(const void * a, const void * b)
+{
+  return *(float*) a - *(float*) b;
+}
+
+static int _bc_data_stream_compare_int(const void * a, const void * b)
+{
+  return *(int*) a - *(int*) b;
 }