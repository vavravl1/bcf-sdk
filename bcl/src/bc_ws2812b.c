#include "stm32l0xx.h"
#include <bc_ws2812b.h>
#include <bc_scheduler.h>

<<<<<<< HEAD
#define _BC_WS2812_TIMER_PERIOD 40               // 32000000 / 800000 = 20; 0,125us period (10 times lower the 1,25us period to have fixed math below)
#define _BC_WS2812_TIMER_RESET_PULSE_PERIOD 1666 // 60us just to be sure = (32000000 / (320 * 60))
#define _BC_WS2812_COMPARE_PULSE_LOGIC_0     11  //(10 * timer_period) / 36
#define _BC_WS2812_COMPARE_PULSE_LOGIC_1     26  //(10 * timer_period) / 15;
=======
#define _BC_WS2812_TIMER_PERIOD 20               // 16000000 / 800000 = 20; 0,125us period (10 times lower the 1,25us period to have fixed math below)
#define _BC_WS2812_TIMER_RESET_PULSE_PERIOD 833  // 60us just to be sure = (16000000 / (320 * 60))
#define _BC_WS2812_COMPARE_PULSE_LOGIC_0      5  //(10 * timer_period) / 36
#define _BC_WS2812_COMPARE_PULSE_LOGIC_1     13  //(10 * timer_period) / 15;
>>>>>>> 5ce9d77a

#define _BC_WS2812_BC_WS2812_RESET_PERIOD 100
#define _BC_WS2812_BC_WS2812B_PORT GPIOA
#define _BC_WS2812_BC_WS2812B_PIN GPIO_PIN_1

static struct ws2812b_t
{
    uint32_t *dma_bit_buffer;
    bc_led_strip_buffer_t *buffer;

    bool transfer;
    bc_scheduler_task_id_t task_id;
    void (*event_handler)(bc_ws2812b_event_t, void *);
    void *event_param;

} _bc_ws2812b;

DMA_HandleTypeDef _bc_ws2812b_dma_update;
TIM_HandleTypeDef _bc_ws2812b_timer2_handle;
TIM_OC_InitTypeDef _bc_ws2812b_timer2_oc1;

const uint32_t _bc_ws2812b_pulse_tab[] =
{
    _BC_WS2812_COMPARE_PULSE_LOGIC_0 << 24 | _BC_WS2812_COMPARE_PULSE_LOGIC_0 << 16 | _BC_WS2812_COMPARE_PULSE_LOGIC_0 << 8 | _BC_WS2812_COMPARE_PULSE_LOGIC_0,
    _BC_WS2812_COMPARE_PULSE_LOGIC_1 << 24 | _BC_WS2812_COMPARE_PULSE_LOGIC_0 << 16 | _BC_WS2812_COMPARE_PULSE_LOGIC_0 << 8 | _BC_WS2812_COMPARE_PULSE_LOGIC_0,
    _BC_WS2812_COMPARE_PULSE_LOGIC_0 << 24 | _BC_WS2812_COMPARE_PULSE_LOGIC_1 << 16 | _BC_WS2812_COMPARE_PULSE_LOGIC_0 << 8 | _BC_WS2812_COMPARE_PULSE_LOGIC_0,
    _BC_WS2812_COMPARE_PULSE_LOGIC_1 << 24 | _BC_WS2812_COMPARE_PULSE_LOGIC_1 << 16 | _BC_WS2812_COMPARE_PULSE_LOGIC_0 << 8 | _BC_WS2812_COMPARE_PULSE_LOGIC_0,
    _BC_WS2812_COMPARE_PULSE_LOGIC_0 << 24 | _BC_WS2812_COMPARE_PULSE_LOGIC_0 << 16 | _BC_WS2812_COMPARE_PULSE_LOGIC_1 << 8 | _BC_WS2812_COMPARE_PULSE_LOGIC_0,
    _BC_WS2812_COMPARE_PULSE_LOGIC_1 << 24 | _BC_WS2812_COMPARE_PULSE_LOGIC_0 << 16 | _BC_WS2812_COMPARE_PULSE_LOGIC_1 << 8 | _BC_WS2812_COMPARE_PULSE_LOGIC_0,
    _BC_WS2812_COMPARE_PULSE_LOGIC_0 << 24 | _BC_WS2812_COMPARE_PULSE_LOGIC_1 << 16 | _BC_WS2812_COMPARE_PULSE_LOGIC_1 << 8 | _BC_WS2812_COMPARE_PULSE_LOGIC_0,
    _BC_WS2812_COMPARE_PULSE_LOGIC_1 << 24 | _BC_WS2812_COMPARE_PULSE_LOGIC_1 << 16 | _BC_WS2812_COMPARE_PULSE_LOGIC_1 << 8 | _BC_WS2812_COMPARE_PULSE_LOGIC_0,
    _BC_WS2812_COMPARE_PULSE_LOGIC_0 << 24 | _BC_WS2812_COMPARE_PULSE_LOGIC_0 << 16 | _BC_WS2812_COMPARE_PULSE_LOGIC_0 << 8 | _BC_WS2812_COMPARE_PULSE_LOGIC_1,
    _BC_WS2812_COMPARE_PULSE_LOGIC_1 << 24 | _BC_WS2812_COMPARE_PULSE_LOGIC_0 << 16 | _BC_WS2812_COMPARE_PULSE_LOGIC_0 << 8 | _BC_WS2812_COMPARE_PULSE_LOGIC_1,
    _BC_WS2812_COMPARE_PULSE_LOGIC_0 << 24 | _BC_WS2812_COMPARE_PULSE_LOGIC_1 << 16 | _BC_WS2812_COMPARE_PULSE_LOGIC_0 << 8 | _BC_WS2812_COMPARE_PULSE_LOGIC_1,
    _BC_WS2812_COMPARE_PULSE_LOGIC_1 << 24 | _BC_WS2812_COMPARE_PULSE_LOGIC_1 << 16 | _BC_WS2812_COMPARE_PULSE_LOGIC_0 << 8 | _BC_WS2812_COMPARE_PULSE_LOGIC_1,
    _BC_WS2812_COMPARE_PULSE_LOGIC_0 << 24 | _BC_WS2812_COMPARE_PULSE_LOGIC_0 << 16 | _BC_WS2812_COMPARE_PULSE_LOGIC_1 << 8 | _BC_WS2812_COMPARE_PULSE_LOGIC_1,
    _BC_WS2812_COMPARE_PULSE_LOGIC_1 << 24 | _BC_WS2812_COMPARE_PULSE_LOGIC_0 << 16 | _BC_WS2812_COMPARE_PULSE_LOGIC_1 << 8 | _BC_WS2812_COMPARE_PULSE_LOGIC_1,
    _BC_WS2812_COMPARE_PULSE_LOGIC_0 << 24 | _BC_WS2812_COMPARE_PULSE_LOGIC_1 << 16 | _BC_WS2812_COMPARE_PULSE_LOGIC_1 << 8 | _BC_WS2812_COMPARE_PULSE_LOGIC_1,
    _BC_WS2812_COMPARE_PULSE_LOGIC_1 << 24 | _BC_WS2812_COMPARE_PULSE_LOGIC_1 << 16 | _BC_WS2812_COMPARE_PULSE_LOGIC_1 << 8 | _BC_WS2812_COMPARE_PULSE_LOGIC_1,
};

static void _bc_ws2812b_dma_transfer_complete_handler(DMA_HandleTypeDef *dma_handle);
static void _bc_ws2812b_task(void *param);

bool bc_ws2812b_init(bc_led_strip_buffer_t *led_strip)
{
    memset(&_bc_ws2812b, 0, sizeof(_bc_ws2812b));

    _bc_ws2812b.buffer = led_strip;

    _bc_ws2812b.dma_bit_buffer = led_strip->buffer;

    size_t dma_bit_buffer_size = _bc_ws2812b.buffer->count * _bc_ws2812b.buffer->type * 8;

    memset(_bc_ws2812b.dma_bit_buffer, _BC_WS2812_COMPARE_PULSE_LOGIC_0, dma_bit_buffer_size);

    __HAL_RCC_GPIOA_CLK_ENABLE();

    //Init pin
    GPIO_InitTypeDef GPIO_InitStruct;
    GPIO_InitStruct.Pin = _BC_WS2812_BC_WS2812B_PIN;
    GPIO_InitStruct.Mode = GPIO_MODE_AF_PP;
    GPIO_InitStruct.Alternate = GPIO_AF2_TIM2;
    GPIO_InitStruct.Pull = GPIO_NOPULL;
    GPIO_InitStruct.Speed = GPIO_SPEED_FREQ_HIGH;
    HAL_GPIO_Init(_BC_WS2812_BC_WS2812B_PORT, &GPIO_InitStruct);

    //Init dma
    __HAL_RCC_DMA1_CLK_ENABLE();

    _bc_ws2812b_dma_update.Init.Direction = DMA_MEMORY_TO_PERIPH;
    _bc_ws2812b_dma_update.Init.PeriphInc = DMA_PINC_DISABLE;
    _bc_ws2812b_dma_update.Init.MemInc = DMA_MINC_ENABLE;
    _bc_ws2812b_dma_update.Init.PeriphDataAlignment = DMA_PDATAALIGN_HALFWORD;
    _bc_ws2812b_dma_update.Init.MemDataAlignment = DMA_MDATAALIGN_BYTE;
    _bc_ws2812b_dma_update.Init.Mode = DMA_CIRCULAR;
    _bc_ws2812b_dma_update.Init.Priority = DMA_PRIORITY_VERY_HIGH;
    _bc_ws2812b_dma_update.Instance = DMA1_Channel2;
    _bc_ws2812b_dma_update.Init.Request = DMA_REQUEST_8;

    _bc_ws2812b_dma_update.XferCpltCallback = _bc_ws2812b_dma_transfer_complete_handler;

    __HAL_LINKDMA(&_bc_ws2812b_timer2_handle, hdma[TIM_DMA_ID_UPDATE], _bc_ws2812b_dma_update);

    HAL_DMA_Init(&_bc_ws2812b_dma_update);

    HAL_NVIC_SetPriority(DMA1_Channel2_3_IRQn, 0, 0);
    HAL_NVIC_EnableIRQ(DMA1_Channel2_3_IRQn);

    HAL_DMA_Start_IT(&_bc_ws2812b_dma_update, (uint32_t) _bc_ws2812b.dma_bit_buffer, (uint32_t) &(TIM2->CCR2), dma_bit_buffer_size);

     // TIM2 Periph clock enable
    __HAL_RCC_TIM2_CLK_ENABLE();

    _bc_ws2812b_timer2_handle.Instance = TIM2;
    _bc_ws2812b_timer2_handle.Init.Period = _BC_WS2812_TIMER_PERIOD;
    _bc_ws2812b_timer2_handle.Init.Prescaler = 0x00;
    _bc_ws2812b_timer2_handle.Init.ClockDivision = TIM_CLOCKDIVISION_DIV1;
    _bc_ws2812b_timer2_handle.Init.CounterMode = TIM_COUNTERMODE_UP;
    HAL_TIM_PWM_Init(&_bc_ws2812b_timer2_handle);

    HAL_NVIC_SetPriority(TIM2_IRQn, 0, 0);
    HAL_NVIC_EnableIRQ(TIM2_IRQn);

    _bc_ws2812b_timer2_oc1.OCMode = TIM_OCMODE_PWM1;
    _bc_ws2812b_timer2_oc1.OCPolarity = TIM_OCPOLARITY_HIGH;
    _bc_ws2812b_timer2_oc1.Pulse = 0;
    _bc_ws2812b_timer2_oc1.OCFastMode = TIM_OCFAST_DISABLE;
    HAL_TIM_PWM_ConfigChannel(&_bc_ws2812b_timer2_handle, &_bc_ws2812b_timer2_oc1, TIM_CHANNEL_2);

    TIM2->CR1 &= ~TIM_CR1_CEN;

    TIM2->CCER |= (uint32_t)(TIM_CCx_ENABLE << TIM_CHANNEL_2);

    //HAL_TIM_PWM_Start(&_bc_ws2812b_timer2_handle, TIM_CHANNEL_2);

    TIM2->DCR = TIM_DMABASE_CCR2 | TIM_DMABURSTLENGTH_1TRANSFER;

    _bc_ws2812b.task_id = bc_scheduler_register(_bc_ws2812b_task, NULL, BC_TICK_INFINITY);

    _bc_ws2812b.transfer = false;

    return true;
}

void bc_ws2812b_set_event_handler(void (*event_handler)(bc_ws2812b_event_t, void *), void *event_param)
{
    _bc_ws2812b.event_handler = event_handler;
    _bc_ws2812b.event_param = event_param;
}

void bc_ws2812b_set_pixel_from_rgb(int position, uint8_t red, uint8_t green, uint8_t blue, uint8_t white)
{

    uint32_t calculated_position = (position * _bc_ws2812b.buffer->type * 2);

    _bc_ws2812b.dma_bit_buffer[calculated_position++] = _bc_ws2812b_pulse_tab[(green & 0xf0) >> 4];
    _bc_ws2812b.dma_bit_buffer[calculated_position++] = _bc_ws2812b_pulse_tab[green & 0x0f];

    _bc_ws2812b.dma_bit_buffer[calculated_position++] = _bc_ws2812b_pulse_tab[(red & 0xf0) >> 4];
    _bc_ws2812b.dma_bit_buffer[calculated_position++] = _bc_ws2812b_pulse_tab[red & 0x0f];

    _bc_ws2812b.dma_bit_buffer[calculated_position++] = _bc_ws2812b_pulse_tab[(blue & 0xf0) >> 4];
    _bc_ws2812b.dma_bit_buffer[calculated_position++] = _bc_ws2812b_pulse_tab[blue & 0x0f];

     if (_bc_ws2812b.buffer->type == BC_LED_STRIP_TYPE_RGBW)
     {
         _bc_ws2812b.dma_bit_buffer[calculated_position++] = _bc_ws2812b_pulse_tab[(white & 0xf0) >> 4];
         _bc_ws2812b.dma_bit_buffer[calculated_position] = _bc_ws2812b_pulse_tab[white & 0x0f];
     }
}

void bc_ws2812b_set_pixel_from_uint32(int position, uint32_t color)
{
    uint32_t calculated_position = (position * _bc_ws2812b.buffer->type * 2);

    _bc_ws2812b.dma_bit_buffer[calculated_position++] = _bc_ws2812b_pulse_tab[(color & 0x00f00000) >> 20];
    _bc_ws2812b.dma_bit_buffer[calculated_position++] = _bc_ws2812b_pulse_tab[(color & 0x000f0000) >> 16];

    _bc_ws2812b.dma_bit_buffer[calculated_position++] = _bc_ws2812b_pulse_tab[(color & 0xf0000000) >> 28];
    _bc_ws2812b.dma_bit_buffer[calculated_position++] = _bc_ws2812b_pulse_tab[(color & 0x0f000000) >> 24];

    _bc_ws2812b.dma_bit_buffer[calculated_position++] = _bc_ws2812b_pulse_tab[(color & 0x0000f000) >> 12];
    _bc_ws2812b.dma_bit_buffer[calculated_position++] = _bc_ws2812b_pulse_tab[(color & 0x00000f00) >>  8];

     if (_bc_ws2812b.buffer->type == BC_LED_STRIP_TYPE_RGBW)
     {
         _bc_ws2812b.dma_bit_buffer[calculated_position++] = _bc_ws2812b_pulse_tab[(color & 0x000000f0) >> 4];
         _bc_ws2812b.dma_bit_buffer[calculated_position] = _bc_ws2812b_pulse_tab[color & 0x0000000f];
     }
}

bool bc_ws2812b_write(void)
{
    if (_bc_ws2812b.transfer)
    {
        return false;
    }

    // transmission complete flag
    _bc_ws2812b.transfer = true;

    bc_scheduler_disable_sleep();

    HAL_TIM_Base_Stop(&_bc_ws2812b_timer2_handle);
    (&_bc_ws2812b_timer2_handle)->Instance->CR1 &= ~((0x1U << (0U)));

    // clear all DMA flags
    __HAL_DMA_CLEAR_FLAG(&_bc_ws2812b_dma_update, DMA_FLAG_TC2 | DMA_FLAG_HT2 | DMA_FLAG_TE2);

    // clear all TIM2 flags
    __HAL_TIM_CLEAR_FLAG(&_bc_ws2812b_timer2_handle, TIM_FLAG_UPDATE | TIM_FLAG_CC1 | TIM_FLAG_CC2 | TIM_FLAG_CC3 | TIM_FLAG_CC4);

    size_t dma_bit_buffer_size = _bc_ws2812b.buffer->count * _bc_ws2812b.buffer->type * 8;

    // configure the number of bytes to be transferred by the DMA controller
    _bc_ws2812b_dma_update.Instance->CNDTR = dma_bit_buffer_size;

    TIM2->CNT = _BC_WS2812_TIMER_PERIOD - 1;

    // Set zero length for first pulse because the first bit loads after first TIM_UP
    TIM2->CCR2 = 0;

    // Enable PWM Compare 2
    (&_bc_ws2812b_timer2_handle)->Instance->CCMR1 |= TIM_CCMR1_OC2M_1;

    // enable DMA channels
    __HAL_DMA_ENABLE(&_bc_ws2812b_dma_update);

    // IMPORTANT: enable the TIM2 DMA requests AFTER enabling the DMA channels!
    __HAL_TIM_ENABLE_DMA(&_bc_ws2812b_timer2_handle, TIM_DMA_UPDATE);

    // start TIM2
    TIM2->CR1 |= TIM_CR1_CEN;

    return true;
}

void _bc_ws2812b_dma_transfer_complete_handler(DMA_HandleTypeDef *dma_handle)
{
    (void)dma_handle;

    // Stop timer
    TIM2->CR1 &= ~TIM_CR1_CEN;

    // Disable DMA
    __HAL_DMA_DISABLE(&_bc_ws2812b_dma_update);
    // Disable the DMA requests
    __HAL_TIM_DISABLE_DMA(&_bc_ws2812b_timer2_handle, TIM_DMA_UPDATE);

    // Disable PWM output Compare 2
    (&_bc_ws2812b_timer2_handle)->Instance->CCMR1 &= ~(TIM_CCMR1_OC2M_Msk);
    (&_bc_ws2812b_timer2_handle)->Instance->CCMR1 |= TIM_CCMR1_OC2M_2;

    // Set 50us period for Treset pulse
    TIM2->ARR = _BC_WS2812_TIMER_RESET_PULSE_PERIOD;
    // Reset the timer
    TIM2->CNT = 0;

    // Generate an update event to reload the prescaler value immediately
    TIM2->EGR = TIM_EGR_UG;
    __HAL_TIM_CLEAR_FLAG(&_bc_ws2812b_timer2_handle, TIM_FLAG_UPDATE);

    // Enable TIM2 Update interrupt for Treset signal
    __HAL_TIM_ENABLE_IT(&_bc_ws2812b_timer2_handle, TIM_IT_UPDATE);
    // Enable timer
    TIM2->CR1 |= TIM_CR1_CEN;
}

void TIM2_IRQHandler(void)
{
    HAL_TIM_IRQHandler(&_bc_ws2812b_timer2_handle);
}

// TIM2 Interrupt Handler gets executed on every TIM2 Update if enabled
void HAL_TIM_PeriodElapsedCallback(TIM_HandleTypeDef *htim)
{
    (void)htim;

    TIM2->CR1 = 0; // disable timer

    // disable the TIM2 Update IRQ
    __HAL_TIM_DISABLE_IT(&_bc_ws2812b_timer2_handle, TIM_IT_UPDATE);

    // Set back 1,25us period
    TIM2->ARR = _BC_WS2812_TIMER_PERIOD;

    // Generate an update event to reload the Prescaler value immediatly
    TIM2->EGR = TIM_EGR_UG;
    __HAL_TIM_CLEAR_FLAG(&_bc_ws2812b_timer2_handle, TIM_FLAG_UPDATE);

    // set transfer_complete flag
    _bc_ws2812b.transfer = false;

    bc_scheduler_enable_sleep();
    bc_scheduler_plan_now(_bc_ws2812b.task_id);
}

void DMA1_Channel2_3_IRQHandler(void)
{
    HAL_DMA_IRQHandler(&_bc_ws2812b_dma_update);
}

static void _bc_ws2812b_task(void *param)
{
    (void) param;

    if (_bc_ws2812b.event_handler != NULL)
    {
        _bc_ws2812b.event_handler(BC_WS2812B_SEND_DONE, _bc_ws2812b.event_param);
    }
}<|MERGE_RESOLUTION|>--- conflicted
+++ resolved
@@ -2,17 +2,10 @@
 #include <bc_ws2812b.h>
 #include <bc_scheduler.h>
 
-<<<<<<< HEAD
 #define _BC_WS2812_TIMER_PERIOD 40               // 32000000 / 800000 = 20; 0,125us period (10 times lower the 1,25us period to have fixed math below)
 #define _BC_WS2812_TIMER_RESET_PULSE_PERIOD 1666 // 60us just to be sure = (32000000 / (320 * 60))
 #define _BC_WS2812_COMPARE_PULSE_LOGIC_0     11  //(10 * timer_period) / 36
 #define _BC_WS2812_COMPARE_PULSE_LOGIC_1     26  //(10 * timer_period) / 15;
-=======
-#define _BC_WS2812_TIMER_PERIOD 20               // 16000000 / 800000 = 20; 0,125us period (10 times lower the 1,25us period to have fixed math below)
-#define _BC_WS2812_TIMER_RESET_PULSE_PERIOD 833  // 60us just to be sure = (16000000 / (320 * 60))
-#define _BC_WS2812_COMPARE_PULSE_LOGIC_0      5  //(10 * timer_period) / 36
-#define _BC_WS2812_COMPARE_PULSE_LOGIC_1     13  //(10 * timer_period) / 15;
->>>>>>> 5ce9d77a
 
 #define _BC_WS2812_BC_WS2812_RESET_PERIOD 100
 #define _BC_WS2812_BC_WS2812B_PORT GPIOA
